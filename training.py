--- conflicted
+++ resolved
@@ -153,12 +153,7 @@
         entropy=False,
         steps=None,
         resample_steps=1000,
-<<<<<<< HEAD
-        log_steps=100,
-        save_steps=None,
-=======
         log_steps=1000,
->>>>>>> 0a8064dd
         device='cpu'):
     """
     Train a sparse autoencoder
@@ -168,11 +163,7 @@
 
     optimizer = ConstrainedAdam(ae.parameters(), ae.decoder.parameters(), lr=lr)
 
-<<<<<<< HEAD
-    for step, acts in tqdm(enumerate(activations), total=steps):
-=======
     for step, acts in enumerate(tqdm(activations, total=steps)):
->>>>>>> 0a8064dd
         if steps is not None and step >= steps:
             break
         acts = acts.to(device)
